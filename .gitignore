<<<<<<< HEAD
ising_instances/*
ising_instances/
ising_instances

=======
build/*
>>>>>>> 169e10f8
*.pyc
*.*~
#*#
.#*#
.#*
*.dat
*.npy
*.out

# Compiled source #
###################
*.com
*.class
*.dll
*.exe
*.o
*.so

# Packages #
############
# it's better to unpack these files and commit the raw source
# git has its own built in compression methods
*.7z
*.dmg
*.gz
*.iso
*.jar
*.rar
*.tar
*.zip

# Logs and databases #
######################
*.log
*.sql
*.sqlite

# OS generated files #
######################
.DS_Store
.DS_Store?
._*
.Spotlight-V100
.Trashes
Icon?
ehthumbs.db
Thumbs.db<|MERGE_RESOLUTION|>--- conflicted
+++ resolved
@@ -1,11 +1,7 @@
-<<<<<<< HEAD
 ising_instances/*
 ising_instances/
 ising_instances
-
-=======
 build/*
->>>>>>> 169e10f8
 *.pyc
 *.*~
 #*#
